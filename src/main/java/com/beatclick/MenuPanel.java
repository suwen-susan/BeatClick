--- conflicted
+++ resolved
@@ -91,7 +91,6 @@
         highScorePanel = new JPanel();
         highScorePanel.setLayout(new BoxLayout(highScorePanel, BoxLayout.Y_AXIS));
         highScorePanel.setBackground(new Color(40, 40, 50));
-<<<<<<< HEAD
         highScorePanel.setBorder(BorderFactory.createTitledBorder(
             BorderFactory.createLineBorder(new Color(100, 100, 100)), 
             "High Scores", 
@@ -101,14 +100,7 @@
             Color.WHITE));
 
 
-        // Create scroll panes
-        JScrollPane songScrollPane = new JScrollPane(songListPanel);
-        songScrollPane.setVerticalScrollBarPolicy(JScrollPane.VERTICAL_SCROLLBAR_AS_NEEDED);
-        songScrollPane.setHorizontalScrollBarPolicy(JScrollPane.HORIZONTAL_SCROLLBAR_NEVER);
-=======
-        highScorePanel.setBorder(BorderFactory.createTitledBorder(BorderFactory.createLineBorder(new Color(100, 100, 100)), "High Scores"));
->>>>>>> 2619e0d6
-        
+        // Create scroll panes     
         JScrollPane scoreScrollPane = new JScrollPane(highScorePanel);
         scoreScrollPane.setVerticalScrollBarPolicy(JScrollPane.VERTICAL_SCROLLBAR_AS_NEEDED);
         scoreScrollPane.setHorizontalScrollBarPolicy(JScrollPane.HORIZONTAL_SCROLLBAR_NEVER);
@@ -133,8 +125,14 @@
         JPanel panel = new JPanel();
         panel.setLayout(new BorderLayout());
         panel.setBackground(new Color(40, 40, 50));
-        panel.setBorder(BorderFactory.createTitledBorder(BorderFactory.createLineBorder(new Color(100, 100, 100)), "Game Settings"));
-        
+        panel.setBorder(BorderFactory.createTitledBorder(
+            BorderFactory.createLineBorder(new Color(100, 100, 100)), 
+            "Game Settings", 
+            javax.swing.border.TitledBorder.DEFAULT_JUSTIFICATION,
+            javax.swing.border.TitledBorder.DEFAULT_POSITION,
+            null,
+            Color.WHITE));
+
         // Create a grid for the selectors
         JPanel selectorPanel = new JPanel(new GridLayout(2, 2, 10, 10));
         selectorPanel.setBackground(new Color(40, 40, 50));
@@ -151,7 +149,7 @@
         
         gameModeSelector = new JComboBox<>(gameModes);
         gameModeSelector.setBackground(new Color(60, 60, 70));
-        gameModeSelector.setForeground(Color.WHITE);
+        gameModeSelector.setForeground(Color.BLACK);
         gameModeSelector.setRenderer(new DefaultListCellRenderer() {
             @Override
             public Component getListCellRendererComponent(JList<?> list, Object value, int index, boolean isSelected, boolean cellHasFocus) {
@@ -178,7 +176,7 @@
         
         difficultySelector = new JComboBox<>(difficulties);
         difficultySelector.setBackground(new Color(60, 60, 70));
-        difficultySelector.setForeground(Color.WHITE);
+        difficultySelector.setForeground(Color.BLACK);
         
         // Explicitly set the selected index to MEDIUM (which is index 1)
         difficultySelector.setSelectedIndex(1); // MEDIUM is at index 1 (EASY=0, MEDIUM=1, HARD=2)
@@ -689,11 +687,8 @@
             songListPanel.add(songButton);
         }
     }
-<<<<<<< HEAD
-
-=======
-    
->>>>>>> 2619e0d6
+
+    
     /**
      * Click each song name and show Leaderboard Dialog
      */
